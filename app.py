import gradio as gr
from PIL import Image
import os
<<<<<<< HEAD
import argparse

=======
import random
>>>>>>> 4bb793fc
import spaces

from OmniGen import OmniGenPipeline

pipe = OmniGenPipeline.from_pretrained(
    "Shitao/OmniGen-v1"
)

@spaces.GPU(duration=160)
def generate_image(text, img1, img2, img3, height, width, guidance_scale, img_guidance_scale, inference_steps, seed, separate_cfg_infer, offload_model,
            use_input_image_size_as_output, max_input_image_size, randomize_seed):
    input_images = [img1, img2, img3]
    # Delete None
    input_images = [img for img in input_images if img is not None]
    if len(input_images) == 0:
        input_images = None
    
    if randomize_seed:
        seed = random.randint(0, 10000000)

    output = pipe(
        prompt=text,
        input_images=input_images,
        height=height,
        width=width,
        guidance_scale=guidance_scale,
        img_guidance_scale=img_guidance_scale,
        num_inference_steps=inference_steps,
        separate_cfg_infer=separate_cfg_infer, 
        use_kv_cache=True,
        offload_kv_cache=True,
        offload_model=offload_model,
        use_input_image_size_as_output=use_input_image_size_as_output,
        seed=seed,
        max_input_image_size=max_input_image_size,
    )
    img = output[0]
    return img



def get_example():
    case = [
        [
            "A curly-haired man in a red shirt is drinking tea.",
            None,
            None,
            None,
            1024,
            1024,
            2.5,
            1.6,
            0,
            1024,
            False,
        ],
        [
            "The woman in <img><|image_1|></img> waves her hand happily in the crowd",
            "./imgs/test_cases/zhang.png",
            None,
            None,
            1024,
            1024,
            2.5,
            1.9,
            128,
            1024,
            False,
        ],
        [
            "A man in a black shirt is reading a book. The man is the right man in <img><|image_1|></img>.",
            "./imgs/test_cases/two_man.jpg",
            None,
            None,
            1024,
            1024,
            2.5,
            1.6,
            0,
            1024,
            False,
        ],
        [
            "Two woman are raising fried chicken legs in a bar. A woman is <img><|image_1|></img>. The other woman is <img><|image_2|></img>.",
            "./imgs/test_cases/mckenna.jpg",
            "./imgs/test_cases/Amanda.jpg",
            None,
            1024,
            1024,
            2.5,
            1.8,
            168,
            1024,
            False,
        ],
        [
            "A man and a short-haired woman with a wrinkled face are standing in front of a bookshelf in a library. The man is the man in the middle of <img><|image_1|></img>, and the woman is oldest woman in <img><|image_2|></img>",
            "./imgs/test_cases/1.jpg",
            "./imgs/test_cases/2.jpg",
            None,
            1024,
            1024,
            2.5,
            1.6,
            60,
            1024,
            False,
        ],
        [
            "A man and a woman are sitting at a classroom desk. The man is the man with yellow hair in <img><|image_1|></img>. The woman is the woman on the left of <img><|image_2|></img>",
            "./imgs/test_cases/3.jpg",
            "./imgs/test_cases/4.jpg",
            None,
            1024,
            1024,
            2.5,
            1.8,
            66,
            1024,
            False,
        ],
        [
            "The flower <img><|image_1|><\/img> is placed in the vase which is in the middle of <img><|image_2|><\/img> on a wooden table of a living room",
            "./imgs/test_cases/rose.jpg",
            "./imgs/test_cases/vase.jpg",
            None,
            1024,
            1024,
            2.5,
            1.6,
            0,
            1024,
            False,
        ],
        [
            "<img><|image_1|><img>\n Remove the woman's earrings. Replace the mug with a clear glass filled with sparkling iced cola.",
            "./imgs/demo_cases/t2i_woman_with_book.png",
            None,
            None,
            None,
            None,
            2.5,
            1.6,
            222,
            1024,
            False,
        ],
        [
            "Detect the skeleton of human in this image: <img><|image_1|></img>.",
            "./imgs/test_cases/control.jpg",
            None,
            None,
            None,
            None,
            2.0,
            1.6,
            0,
            1024,
            False,
        ],
        [
            "Generate a new photo using the following picture and text as conditions: <img><|image_1|><img>\n A young boy is sitting on a sofa in the library, holding a book. His hair is neatly combed, and a faint smile plays on his lips, with a few freckles scattered across his cheeks. The library is quiet, with rows of shelves filled with books stretching out behind him.",
            "./imgs/demo_cases/skeletal.png",
            None,
            None,
            None,
            None,
            2,
            1.6,
            42,
            1024,
            False,
        ],
        [
            "Following the pose of this image <img><|image_1|><img>, generate a new photo: A young boy is sitting on a sofa in the library, holding a book. His hair is neatly combed, and a faint smile plays on his lips, with a few freckles scattered across his cheeks. The library is quiet, with rows of shelves filled with books stretching out behind him.",
            "./imgs/demo_cases/edit.png",
            None,
            None,
            None,
            None,
            2.0,
            1.6,
            123,
            1024,
            False,
        ],
        [
            "Following the depth mapping of this image <img><|image_1|><img>, generate a new photo: A young girl is sitting on a sofa in the library, holding a book. His hair is neatly combed, and a faint smile plays on his lips, with a few freckles scattered across his cheeks. The library is quiet, with rows of shelves filled with books stretching out behind him.",
            "./imgs/demo_cases/edit.png",
            None,
            None,
            None,
            None,
            2.0,
            1.6,
            1,
            1024,
            False,
        ],
        [
            "<img><|image_1|><\/img> What item can be used to see the current time? Please remove it.",
            "./imgs/test_cases/watch.jpg",
            None,
            None,
            None,
            None,
            2.5,
            1.6,
            0,
            1024,
            False,
        ],
        [
            "According to the following examples, generate an output for the input.\nInput: <img><|image_1|></img>\nOutput: <img><|image_2|></img>\n\nInput: <img><|image_3|></img>\nOutput: ",
            "./imgs/test_cases/icl1.jpg",
            "./imgs/test_cases/icl2.jpg",
            "./imgs/test_cases/icl3.jpg",
            224,
            224,
            2.5,
            1.6,
            1,
            768,
            False,
        ],
    ]
    return case

def run_for_examples(text, img1, img2, img3, height, width, guidance_scale, img_guidance_scale, seed, max_input_image_size, randomize_seed):    
    # 在函数内部设置默认值
    inference_steps = 50
    separate_cfg_infer = True
    offload_model = False
    use_input_image_size_as_output = False
    
    return generate_image(
        text, img1, img2, img3, height, width, guidance_scale, img_guidance_scale, 
        inference_steps, seed, separate_cfg_infer, offload_model,
        use_input_image_size_as_output, max_input_image_size, randomize_seed
    )

description = """
OmniGen is a unified image generation model that you can use to perform various tasks, including but not limited to text-to-image generation, subject-driven generation, Identity-Preserving Generation, and image-conditioned generation.
For multi-modal to image generation, you should pass a string as `prompt`, and a list of image paths as `input_images`. The placeholder in the prompt should be in the format of `<img><|image_*|></img>` (for the first image, the placeholder is <img><|image_1|></img>. for the second image, the the placeholder is <img><|image_2|></img>).
For example, use an image of a woman to generate a new image:
prompt = "A woman holds a bouquet of flowers and faces the camera. Thw woman is \<img\>\<|image_1|\>\</img\>."

Tips:
- For image editing task and controlnet task, we recommend to set the height and width of output image as the same as input image. For example, if you want to edit a 512x512 image, you should set the height and width of output image as 512x512. You also can set the `use_input_image_size_as_output` to automatically set the height and width of output image as the same as input image.
- For out-of-memory or time cost, you can set `offload_model=True` or refer to [./docs/inference.md#requiremented-resources](https://github.com/VectorSpaceLab/OmniGen/blob/main/docs/inference.md#requiremented-resources) to select a appropriate setting.
- If inference time is too long when inputting multiple images, please try to reduce the `max_input_image_size`. For more details please refer to [./docs/inference.md#requiremented-resources](https://github.com/VectorSpaceLab/OmniGen/blob/main/docs/inference.md#requiremented-resources).
- Oversaturated: If the image appears oversaturated, please reduce the `guidance_scale`.
- Low-quality: More detailed prompts will lead to better results. 
- Animate Style: If the genereate images is in animate style, you can try to add `photo` to the prompt`.
- Edit generated image. If you generate a image by omnigen and then want to edit it, you cannot use the same seed to edit this image. For example, use seed=0 to generate image, and should use seed=1 to edit this image.
- For image editing tasks, we recommend placing the image before the editing instruction. For example, use `<img><|image_1|></img> remove suit`, rather than `remove suit <img><|image_1|></img>`. 


HF Spaces often encounter errors due to quota limitations, so recommend to run it locally.

"""

article = """
---
**Citation** 
<br> 
If you find this repository useful, please consider giving a star ⭐ and citation
```
@article{xiao2024omnigen,
  title={Omnigen: Unified image generation},
  author={Xiao, Shitao and Wang, Yueze and Zhou, Junjie and Yuan, Huaying and Xing, Xingrun and Yan, Ruiran and Wang, Shuting and Huang, Tiejun and Liu, Zheng},
  journal={arXiv preprint arXiv:2409.11340},
  year={2024}
}
```
**Contact**
<br>
If you have any questions, please feel free to open an issue or directly reach us out via email.
"""


# Gradio 
with gr.Blocks() as demo:
    gr.Markdown("# OmniGen: Unified Image Generation [paper](https://arxiv.org/abs/2409.11340) [code](https://github.com/VectorSpaceLab/OmniGen)")
    gr.Markdown(description)
    with gr.Row():
        with gr.Column():
            # text prompt
            prompt_input = gr.Textbox(
                label="Enter your prompt, use <img><|image_i|></img> to represent i-th input image", placeholder="Type your prompt here..."
            )

            with gr.Row(equal_height=True):
                # input images
                image_input_1 = gr.Image(label="<img><|image_1|></img>", type="filepath")
                image_input_2 = gr.Image(label="<img><|image_2|></img>", type="filepath")
                image_input_3 = gr.Image(label="<img><|image_3|></img>", type="filepath")

            # slider
            height_input = gr.Slider(
                label="Height", minimum=128, maximum=2048, value=1024, step=16
            )
            width_input = gr.Slider(
                label="Width", minimum=128, maximum=2048, value=1024, step=16
            )

            guidance_scale_input = gr.Slider(
                label="Guidance Scale", minimum=1.0, maximum=5.0, value=2.5, step=0.1
            )

            img_guidance_scale_input = gr.Slider(
                label="img_guidance_scale", minimum=1.0, maximum=2.0, value=1.6, step=0.1
            )

            num_inference_steps = gr.Slider(
                label="Inference Steps", minimum=1, maximum=100, value=50, step=1
            )

            seed_input = gr.Slider(
                label="Seed", minimum=0, maximum=2147483647, value=42, step=1
            )
            randomize_seed = gr.Checkbox(label="Randomize seed", value=True)

            max_input_image_size = gr.Slider(
                label="max_input_image_size", minimum=128, maximum=2048, value=1024, step=16
            )

            separate_cfg_infer = gr.Checkbox(
                label="separate_cfg_infer", info="Whether to use separate inference process for different guidance. This will reduce the memory cost.", value=True,
            )
            offload_model = gr.Checkbox(
                label="offload_model", info="Offload model to CPU, which will significantly reduce the memory cost but slow down the generation speed. You can cancel separate_cfg_infer and set offload_model=True. If both separate_cfg_infer and offload_model are True, further reduce the memory, but slowest generation", value=False,
            )
            use_input_image_size_as_output = gr.Checkbox(
                label="use_input_image_size_as_output", info="Automatically adjust the output image size to be same as input image size. For editing and controlnet task, it can make sure the output image has the same size as input image leading to better performance", value=False,
            )

            # generate
            generate_button = gr.Button("Generate Image")
            

        with gr.Column():
            # output image
            output_image = gr.Image(label="Output Image")

    # click
    generate_button.click(
        generate_image,
        inputs=[
            prompt_input,
            image_input_1,
            image_input_2,
            image_input_3,
            height_input,
            width_input,
            guidance_scale_input,
            img_guidance_scale_input,
            num_inference_steps,
            seed_input,
            separate_cfg_infer,
            offload_model,
            use_input_image_size_as_output,
            max_input_image_size,
            randomize_seed,
        ],
        outputs=output_image,
    )

    gr.Examples(
        examples=get_example(),
        fn=run_for_examples,
        inputs=[
            prompt_input,
            image_input_1,
            image_input_2,
            image_input_3,
            height_input,
            width_input,
            guidance_scale_input,
            img_guidance_scale_input,
            seed_input,
            max_input_image_size,
            randomize_seed,
        ],
        outputs=output_image,
    )

    gr.Markdown(article)

if __name__ == "__main__":
    parser = argparse.ArgumentParser(description='Run the OmniGen')
    parser.add_argument('--share', action='store_true', help='Share the Gradio app')
    args = parser.parse_args()

    # launch
    demo.launch(share=args.share)<|MERGE_RESOLUTION|>--- conflicted
+++ resolved
@@ -1,12 +1,8 @@
 import gradio as gr
 from PIL import Image
 import os
-<<<<<<< HEAD
 import argparse
-
-=======
 import random
->>>>>>> 4bb793fc
 import spaces
 
 from OmniGen import OmniGenPipeline
